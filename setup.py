--- conflicted
+++ resolved
@@ -57,12 +57,9 @@
     'aodncore>=0.31.0',
     'cc-plugin-imos>=1.3.0',
     'matplotlib==1.5.1',
-<<<<<<< HEAD
+    'aodntools>=0.4.4',
+    'pandas==0.24.2',
     'fiona>=1.8.8'
-=======
-    'aodntools>=0.4.4',
-    'pandas==0.24.2'
->>>>>>> c6ca53fe
 ]
 
 TESTS_REQUIRE = [
