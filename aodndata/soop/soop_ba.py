import os
import re

from aodncore.pipeline import HandlerBase, PipelineFile, PipelineFilePublishType, PipelineFileCheckType, FileType
from aodncore.pipeline import PipelineFileCollection
from aodncore.pipeline.exceptions import InvalidInputFileError

from aodndata.soop.soop_ba_classifier import SoopBaFileClassifier

ALLOWED_CONTENT_EXTENSIONS = re.compile(r".*\.(?P<extension>nc|inf|nc\.png|pitch\.csv|roll\.csv|gps\.csv)$")


class SoopBaHandler(HandlerBase):
    """
    Handler for data from IMOS SOOP BA
    It handles the following file types:
         * ZIP;
         * NetCDF;
    """

    def __init__(self, *args, **kwargs):
        super(SoopBaHandler, self).__init__(*args, **kwargs)
        self.allowed_extensions = ['.nc', '.zip']

    def preprocess(self):
        """ Preprocessing of Zip archive and NetCDF files
            Preprocessing consist in setting the destination path AND deleting previous version files
            - Zip contains netcdf , images ,text, doc, or xml file and raw file to archive
             dest_path is generated based on info stored in FV01 NetCDF file.
             update check_type and publish_type according to destination :
             raw files :  move to archive =>publish_type property to 'archive'
            - text, doc, xml, images: basic checks
              uploaded to S3 => set check_type and publish_type attributesge accordingly
        """

        netcdf = self.file_collection.filter_by_attribute_id('file_type', FileType.NETCDF)
        if len(netcdf) != 1:
            raise InvalidInputFileError(
                "Expecting one netCDF file from input file '{infile}'".format(infile=os.path.basename(self.input_file)))

        nc = netcdf[0]
        nc.check_type = PipelineFileCheckType.NC_COMPLIANCE_CHECK
        destination = SoopBaFileClassifier.dest_path(nc)
        nc.dest_path = os.path.join(destination, nc.name)

        results = self.state_query.query_storage(destination)
        files_to_delete = self.get_previous_version(results, destination, nc.name)
        if files_to_delete:
            self.file_collection.update(files_to_delete)

        if self.file_type is FileType.ZIP:
            non_nc_files = PipelineFileCollection(f for f in self.file_collection if f.file_type is not FileType.NETCDF)
            for non_nc in non_nc_files:
                non_nc.check_type = PipelineFileCheckType.FORMAT_CHECK
                if non_nc.extension in ['.ek5', '.out', '.raw']:
                    non_nc.publish_type = PipelineFilePublishType.ARCHIVE_ONLY
                    dest_archive = SoopBaFileClassifier.archive_path(nc)
                    non_nc.archive_path = os.path.join(dest_archive, non_nc.name)
                else:
                    non_nc.publish_type = PipelineFilePublishType.UPLOAD_ONLY
                    non_nc.dest_path = os.path.join(destination, non_nc.name)

                    files_to_delete = self.get_previous_version(results, destination, non_nc.name)
                    if files_to_delete:
                        self.file_collection.update(files_to_delete)

    def get_previous_version(self, previous_file_list, path, input_file_name):
        """
            Find previous version of each incoming file based on its type/extension and
            add them to the filecollection with the correct publish type
            extension can be: .inf', '.nc.png','.pitch.csv','.roll.csv',.gps.csv'
            inputs: previous_file_list : dictionary containing file listing(full path) and metadata from destination
                  input_file :  file basename
                   path : full destination path
        """
<<<<<<< HEAD
        if input_file_name.endswith('.nc'):
            r = re.compile(".*.nc$")
            prev_file = filter(r.match, previous_file_list.keys())
            assert len(prev_file) == 1, "Found more than one previous versions of the netcdf file. Aborting "
            self.add_previous_version_file_to_collection(prev_file[0], path, PipelineFilePublishType.DELETE_UNHARVEST)
        else:
            # Either the uploded file name has the same name published file => no action, file will be overwritten
            # OR Sort file per wildcard and work out which one to delete (
            # check previous file widcard :
            # can be '.inf', '.nc.png','.pitch.csv','.roll.csv',.gps.csv'
            if input_file_name in previous_file_list.keys():
                pass
            else:
                previous_version_extension = input_file_name.split('.')[1:]
                p = previous_version_extension
                if len(p) > 1:
                    extension = "%s%s%s%s%s" % ('.*.', p[0], '.', p[1], '$')
                else:
                    extension = "%s%s%s" % ('.*.', p[0], '$')

                r = re.compile(extension)
                prev_file = filter(r.match, previous_file_list.keys())

                assert len(
                    prev_file) <= 1, 'Found more than one previous versions of the extension %s. Aborting' % extension
                if len(prev_file) == 1:
                    self.add_previous_version_file_to_collection(prev_file[0], path,
                                                                 PipelineFilePublishType.DELETE_ONLY)

    def add_previous_version_file_to_collection(self, prev_file, path, publish_type):
        """add a previous  version file to the a file collection with the relevant attributes"""
        file_to_delete = PipelineFile(prev_file, is_deletion=True)
        self.file_collection.add(file_to_delete)
        file_to_delete.dest_path = os.path.join(path, os.path.basename(prev_file))
        file_to_delete.publish_type = publish_type
=======
        if not previous_file_list:
            return

        files_to_delete = PipelineFileCollection()

        try:
            extension = ALLOWED_CONTENT_EXTENSIONS.match(input_file_name).groupdict()['extension']
        except KeyError:
            raise ValueError("unable to determine extension from file name {infile}".format(infile=input_file_name))

        this_extension_pattern = re.compile(r".*\.{ext}$".format(ext=extension))

        if extension == 'nc':
            previous_nc = [f for f in previous_file_list if f.endswith('.nc')]
            if len(previous_nc) != 1:
                raise ValueError("Expected exactly 1 previous versions of the netcdf file, found {n}. Aborting ".format(
                    n=len(previous_nc)))

            prev_file = previous_nc[0]
            dest_path = os.path.join(path, os.path.basename(prev_file))
            self.logger.info("adding deletion of previous NC file '{dest_path}'".format(dest_path=dest_path))

            file_to_delete = PipelineFile(prev_file, is_deletion=True, dest_path=dest_path)
            file_to_delete.publish_type = PipelineFilePublishType.DELETE_UNHARVEST
            files_to_delete.add(file_to_delete)

        elif input_file_name not in previous_file_list:
            # uploaded file name has the same name published file => no action, file will be overwritten, otherwise
            # sort file per wildcard and work out which one to delete (
            # check previous file widcard :
            # can be '.inf', '.nc.png','.pitch.csv','.roll.csv',.gps.csv'
            previous_non_nc = [f for f in previous_file_list if this_extension_pattern.match(f)]

            if len(previous_non_nc) > 1:
                raise ValueError(
                    "Found more than one previous versions of the extension '{ext}'. Aborting".format(ext=extension))

            if len(previous_non_nc) == 1:
                prev_file = previous_non_nc[0]
                dest_path = os.path.join(path, os.path.basename(prev_file))
                self.logger.info("adding deletion of previous non-NC file '{dest_path}'".format(dest_path=dest_path))

                file_to_delete = PipelineFile(prev_file, is_deletion=True, dest_path=dest_path)
                file_to_delete.publish_type = PipelineFilePublishType.DELETE_ONLY
                files_to_delete.add(file_to_delete)

        return files_to_delete
>>>>>>> 755c8f16

    dest_path = SoopBaFileClassifier.dest_path
    archive_path = SoopBaFileClassifier.archive_path<|MERGE_RESOLUTION|>--- conflicted
+++ resolved
@@ -73,43 +73,7 @@
                   input_file :  file basename
                    path : full destination path
         """
-<<<<<<< HEAD
-        if input_file_name.endswith('.nc'):
-            r = re.compile(".*.nc$")
-            prev_file = filter(r.match, previous_file_list.keys())
-            assert len(prev_file) == 1, "Found more than one previous versions of the netcdf file. Aborting "
-            self.add_previous_version_file_to_collection(prev_file[0], path, PipelineFilePublishType.DELETE_UNHARVEST)
-        else:
-            # Either the uploded file name has the same name published file => no action, file will be overwritten
-            # OR Sort file per wildcard and work out which one to delete (
-            # check previous file widcard :
-            # can be '.inf', '.nc.png','.pitch.csv','.roll.csv',.gps.csv'
-            if input_file_name in previous_file_list.keys():
-                pass
-            else:
-                previous_version_extension = input_file_name.split('.')[1:]
-                p = previous_version_extension
-                if len(p) > 1:
-                    extension = "%s%s%s%s%s" % ('.*.', p[0], '.', p[1], '$')
-                else:
-                    extension = "%s%s%s" % ('.*.', p[0], '$')
 
-                r = re.compile(extension)
-                prev_file = filter(r.match, previous_file_list.keys())
-
-                assert len(
-                    prev_file) <= 1, 'Found more than one previous versions of the extension %s. Aborting' % extension
-                if len(prev_file) == 1:
-                    self.add_previous_version_file_to_collection(prev_file[0], path,
-                                                                 PipelineFilePublishType.DELETE_ONLY)
-
-    def add_previous_version_file_to_collection(self, prev_file, path, publish_type):
-        """add a previous  version file to the a file collection with the relevant attributes"""
-        file_to_delete = PipelineFile(prev_file, is_deletion=True)
-        self.file_collection.add(file_to_delete)
-        file_to_delete.dest_path = os.path.join(path, os.path.basename(prev_file))
-        file_to_delete.publish_type = publish_type
-=======
         if not previous_file_list:
             return
 
@@ -157,7 +121,6 @@
                 files_to_delete.add(file_to_delete)
 
         return files_to_delete
->>>>>>> 755c8f16
 
     dest_path = SoopBaFileClassifier.dest_path
     archive_path = SoopBaFileClassifier.archive_path